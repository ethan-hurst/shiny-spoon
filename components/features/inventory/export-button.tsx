--- conflicted
+++ resolved
@@ -11,16 +11,7 @@
   filters?: ColumnFiltersState
 }
 
-<<<<<<< HEAD
-/**
- * Renders a button that exports inventory data as a CSV file, applying optional filters.
- *
- * When clicked, initiates the export process, downloads the resulting CSV file, and displays toast notifications for success or failure.
- */
-export function ExportButton({ filters, organizationId: _organizationId }: ExportButtonProps) {
-=======
 export function ExportButton({ filters }: ExportButtonProps) {
->>>>>>> 97529594
   const { toast } = useToast()
   const [isExporting, setIsExporting] = useState(false)
 
