'use client'

// PRP-014: Shopify Configuration Form Component
import { useState } from 'react'
import { useRouter } from 'next/navigation'
import { zodResolver } from '@hookform/resolvers/zod'
import { useForm } from 'react-hook-form'
import { z } from 'zod'
import { useMutation, useQueryClient } from '@tanstack/react-query'
import { Button } from '@/components/ui/button'
import { Input } from '@/components/ui/input'
import { Label } from '@/components/ui/label'
import { Switch } from '@/components/ui/switch'
import { useToast } from '@/components/ui/use-toast'
import { Alert, AlertDescription } from '@/components/ui/alert'
import { Loader2, AlertCircle, Eye, EyeOff } from 'lucide-react'
import {
  Form,
  FormControl,
  FormDescription,
  FormField,
  FormItem,
  FormLabel,
  FormMessage,
} from '@/components/ui/form'
import { createBrowserClient } from '@/lib/supabase/client'
import type { ShopifyConfigFormData } from '@/types/shopify.types'

const formSchema = z.object({
  shop_domain: z.string()
    .min(1, 'Shop domain is required')
    .regex(
      /^[a-zA-Z0-9][a-zA-Z0-9-]*\.myshopify\.com$/,
      'Must be a valid Shopify domain (e.g., mystore.myshopify.com)'
    ),
  access_token: z.string().min(1, 'Access token is required'),
  webhook_secret: z.string().min(1, 'Webhook secret is required'),
  sync_products: z.boolean().default(true),
  sync_inventory: z.boolean().default(true),
  sync_orders: z.boolean().default(true),
  sync_customers: z.boolean().default(true),
  b2b_catalog_enabled: z.boolean().default(false),
  sync_frequency: z.number().min(5).max(1440).default(15)
})

interface ShopifyConfigFormProps {
  integrationId?: string
  organizationId: string
  initialData?: ShopifyConfigFormData
  onSuccess?: (integrationId: string) => void
}

<<<<<<< HEAD
/**
 * Renders a form for configuring a Shopify integration, supporting both creation and update modes.
 *
 * The form allows users to enter Shopify credentials, set sync options, enable B2B catalog features (if available), and specify sync frequency. It validates input, handles form submission to create or update integration records in the backend, and provides a "Test Connection" feature to verify Shopify credentials and detect Shopify Plus status. Success and error notifications are displayed as appropriate. On successful creation, an optional callback is invoked or the user is redirected to the integration detail page.
 *
 * @param integrationId - Optional ID of an existing integration to update; if omitted, a new integration is created.
 * @param organizationId - The ID of the organization for which the integration is being configured.
 * @param initialData - Optional initial values to prefill the form fields.
 * @param onSuccess - Optional callback invoked with the integration ID after successful creation.
 * @returns A React component rendering the Shopify configuration form.
 */
=======
// Mutation for creating integration
async function createIntegration(
  supabase: ReturnType<typeof createBrowserClient>,
  data: {
    organizationId: string
    values: z.infer<typeof formSchema>
  }
) {
  // Create new integration
  const { data: integration, error: integrationError } = await supabase
    .from('integrations')
    .insert({
      organization_id: data.organizationId,
      platform: 'shopify',
      name: `Shopify - ${data.values.shop_domain}`,
      status: 'configuring',
      config: {
        sync_frequency: data.values.sync_frequency,
        api_version: '2024-01'
      }
    })
    .select()
    .single()

  if (integrationError) throw integrationError

  // Create Shopify config
  const { error: configError } = await supabase
    .from('shopify_config')
    .insert({
      integration_id: integration.id,
      shop_domain: data.values.shop_domain,
      sync_products: data.values.sync_products,
      sync_inventory: data.values.sync_inventory,
      sync_orders: data.values.sync_orders,
      sync_customers: data.values.sync_customers,
      b2b_catalog_enabled: data.values.b2b_catalog_enabled
    })

  if (configError) throw configError

  // Store credentials
  const { error: credError } = await supabase
    .from('integration_credentials')
    .insert({
      integration_id: integration.id,
      credential_type: 'api_key',
      credentials: {
        access_token: data.values.access_token,
        webhook_secret: data.values.webhook_secret
      }
    })

  if (credError) throw credError

  return integration
}

// Mutation for updating integration
async function updateIntegration(
  supabase: ReturnType<typeof createBrowserClient>,
  data: {
    integrationId: string
    values: z.infer<typeof formSchema>
  }
) {
  // Update existing integration
  const { error: integrationError } = await supabase
    .from('integrations')
    .update({
      config: {
        sync_frequency: data.values.sync_frequency,
        api_version: '2024-01'
      },
      updated_at: new Date().toISOString()
    })
    .eq('id', data.integrationId)

  if (integrationError) throw integrationError

  // Update Shopify config
  const { error: configError } = await supabase
    .from('shopify_config')
    .update({
      shop_domain: data.values.shop_domain,
      sync_products: data.values.sync_products,
      sync_inventory: data.values.sync_inventory,
      sync_orders: data.values.sync_orders,
      sync_customers: data.values.sync_customers,
      b2b_catalog_enabled: data.values.b2b_catalog_enabled,
      updated_at: new Date().toISOString()
    })
    .eq('integration_id', data.integrationId)

  if (configError) throw configError

  // Update credentials if provided
  if (data.values.access_token || data.values.webhook_secret) {
    const updateCredentials: Record<string, string> = {}
    
    // Only include fields with actual values
    if (data.values.access_token) {
      updateCredentials.access_token = data.values.access_token
    }
    if (data.values.webhook_secret) {
      updateCredentials.webhook_secret = data.values.webhook_secret
    }
    
    // Only update if there are fields to update
    if (Object.keys(updateCredentials).length > 0) {
      const { error: credError } = await supabase
        .from('integration_credentials')
        .update({
          credentials: updateCredentials,
          updated_at: new Date().toISOString()
        })
        .eq('integration_id', data.integrationId)

      if (credError) throw credError
    }
  }

  return { id: data.integrationId }
}

>>>>>>> 5e9af30f
export function ShopifyConfigForm({
  integrationId,
  organizationId,
  initialData,
  onSuccess
}: ShopifyConfigFormProps) {
  const router = useRouter()
  const { toast } = useToast()
  const queryClient = useQueryClient()
  const [showAccessToken, setShowAccessToken] = useState(false)
  const [showWebhookSecret, setShowWebhookSecret] = useState(false)
  const [testingConnection, setTestingConnection] = useState(false)
  const [isShopifyPlus, setIsShopifyPlus] = useState<boolean | null>(null)
  const supabase = createBrowserClient()

  const form = useForm<z.infer<typeof formSchema>>({
    resolver: zodResolver(formSchema),
    defaultValues: initialData || {
      shop_domain: '',
      access_token: '',
      webhook_secret: '',
      sync_products: true,
      sync_inventory: true,
      sync_orders: true,
      sync_customers: true,
      b2b_catalog_enabled: false,
      sync_frequency: 15
    }
  })

  // Create mutation
  const createMutation = useMutation({
    mutationFn: (values: z.infer<typeof formSchema>) => 
      createIntegration(supabase, { organizationId, values }),
    onSuccess: (integration) => {
      toast({
        title: 'Integration created',
        description: 'Your Shopify integration has been created successfully.'
      })
      
      // Invalidate related queries
      queryClient.invalidateQueries({ queryKey: ['integrations'] })
      queryClient.invalidateQueries({ queryKey: ['shopify-integrations'] })
      
      // Call onSuccess callback if provided, otherwise redirect
      if (onSuccess) {
        onSuccess(integration.id)
      } else {
        router.push(`/integrations/shopify?id=${integration.id}`)
      }
    },
    onError: (error) => {
      console.error('Failed to create integration:', error)
      toast({
        title: 'Error',
        description: 'Failed to create integration. Please try again.',
        variant: 'destructive'
      })
    }
  })

  // Update mutation
  const updateMutation = useMutation({
    mutationFn: (values: z.infer<typeof formSchema>) => 
      updateIntegration(supabase, { integrationId: integrationId!, values }),
    onSuccess: () => {
      toast({
        title: 'Configuration updated',
        description: 'Your Shopify integration has been updated successfully.'
      })
      
      // Invalidate related queries
      queryClient.invalidateQueries({ queryKey: ['integrations'] })
      queryClient.invalidateQueries({ queryKey: ['shopify-integrations'] })
      queryClient.invalidateQueries({ queryKey: ['integration', integrationId] })
      
      // Refresh the page to show updated data
      router.refresh()
    },
    onError: (error) => {
      console.error('Failed to update configuration:', error)
      toast({
        title: 'Error',
        description: 'Failed to update configuration. Please try again.',
        variant: 'destructive'
      })
    }
  })

  const isLoading = createMutation.isPending || updateMutation.isPending

  async function onSubmit(values: z.infer<typeof formSchema>) {
    if (integrationId) {
      updateMutation.mutate(values)
    } else {
      createMutation.mutate(values)
    }
  }

  async function testConnection() {
    const values = form.getValues()
    if (!values.shop_domain || !values.access_token) {
      toast({
        title: 'Missing credentials',
        description: 'Please enter shop domain and access token first.',
        variant: 'destructive'
      })
      return
    }

    setTestingConnection(true)

    try {
      // Test the connection by making a simple API call with timeout
      const controller = new AbortController()
      const timeoutId = setTimeout(() => controller.abort(), 30000) // 30 second timeout
      
      const response = await fetch('/api/integrations/shopify/test', {
        method: 'POST',
        headers: {
          'Content-Type': 'application/json'
        },
        body: JSON.stringify({
          shop_domain: values.shop_domain,
          access_token: values.access_token
        }),
        signal: controller.signal
      })
      
      clearTimeout(timeoutId)

      const data = await response.json()

      if (response.ok && data.success) {
        toast({
          title: 'Connection successful',
          description: 'Successfully connected to your Shopify store.'
        })

        // Check if it's a Shopify Plus store
        if (data.shopInfo?.plan?.includes('plus')) {
          setIsShopifyPlus(true)
          // Enable B2B catalog if it's a Plus store
          form.setValue('b2b_catalog_enabled', true)
        } else {
          setIsShopifyPlus(false)
        }
      } else {
        throw new Error(data.error || 'Connection test failed')
      }
    } catch (error) {
<<<<<<< HEAD
      let errorMessage = 'Failed to connect to Shopify'
      
      if (error instanceof Error) {
        if (error.name === 'AbortError') {
          errorMessage = 'Connection timeout - please try again'
        } else {
          errorMessage = error.message
        }
      }
      
      toast({
        title: 'Connection failed',
        description: errorMessage,
=======
      console.error('Connection test failed:', error)
      toast({
        title: 'Connection failed',
        description: error instanceof Error ? error.message : 'Failed to connect to Shopify. Please check your credentials.',
>>>>>>> 5e9af30f
        variant: 'destructive'
      })
    } finally {
      setTestingConnection(false)
    }
  }

  return (
    <Form {...form}>
      <form onSubmit={form.handleSubmit(onSubmit)} className="space-y-6">
        <div className="space-y-4">
          <FormField
            control={form.control}
            name="shop_domain"
            render={({ field }) => (
              <FormItem>
                <FormLabel>Shop Domain</FormLabel>
                <FormControl>
                  <Input
                    placeholder="mystore.myshopify.com"
                    {...field}
                    disabled={isLoading}
                  />
                </FormControl>
                <FormDescription>
                  Your Shopify store domain (e.g., mystore.myshopify.com)
                </FormDescription>
                <FormMessage />
              </FormItem>
            )}
          />

          <FormField
            control={form.control}
            name="access_token"
            render={({ field }) => (
              <FormItem>
                <FormLabel>Admin API Access Token</FormLabel>
                <FormControl>
                  <div className="relative">
                    <Input
                      type={showAccessToken ? 'text' : 'password'}
                      placeholder="shpat_..."
                      {...field}
                      disabled={isLoading}
                    />
                    <Button
                      type="button"
                      variant="ghost"
                      size="sm"
                      className="absolute right-0 top-0 h-full px-3 py-2 hover:bg-transparent"
                      onClick={() => setShowAccessToken(!showAccessToken)}
                      disabled={isLoading}
                    >
                      {showAccessToken ? (
                        <EyeOff className="h-4 w-4" />
                      ) : (
                        <Eye className="h-4 w-4" />
                      )}
                    </Button>
                  </div>
                </FormControl>
                <FormDescription>
                  The Admin API access token from your custom app
                </FormDescription>
                <FormMessage />
              </FormItem>
            )}
          />

          <FormField
            control={form.control}
            name="webhook_secret"
            render={({ field }) => (
              <FormItem>
                <FormLabel>Webhook Signing Secret</FormLabel>
                <FormControl>
                  <div className="relative">
                    <Input
                      type={showWebhookSecret ? 'text' : 'password'}
                      placeholder="Enter webhook secret..."
                      {...field}
                      disabled={isLoading}
                    />
                    <Button
                      type="button"
                      variant="ghost"
                      size="sm"
                      className="absolute right-0 top-0 h-full px-3 py-2 hover:bg-transparent"
                      onClick={() => setShowWebhookSecret(!showWebhookSecret)}
                      disabled={isLoading}
                    >
                      {showWebhookSecret ? (
                        <EyeOff className="h-4 w-4" />
                      ) : (
                        <Eye className="h-4 w-4" />
                      )}
                    </Button>
                  </div>
                </FormControl>
                <FormDescription>
                  Used to verify webhook authenticity
                </FormDescription>
                <FormMessage />
              </FormItem>
            )}
          />

          <div className="flex justify-end">
            <Button
              type="button"
              variant="outline"
              onClick={testConnection}
              disabled={isLoading || testingConnection}
            >
              {testingConnection && (
                <Loader2 className="mr-2 h-4 w-4 animate-spin" />
              )}
              Test Connection
            </Button>
          </div>
        </div>

        {isShopifyPlus === false && (
          <Alert>
            <AlertCircle className="h-4 w-4" />
            <AlertDescription>
              B2B catalog sync is only available for Shopify Plus stores.
            </AlertDescription>
          </Alert>
        )}

        <div className="space-y-4 border-t pt-6">
          <h3 className="text-lg font-medium">Sync Settings</h3>
          
          <FormField
            control={form.control}
            name="sync_frequency"
            render={({ field }) => (
              <FormItem>
                <FormLabel>Sync Frequency (minutes)</FormLabel>
                <FormControl>
                  <Input
                    type="number"
                    min="5"
                    max="1440"
                    {...field}
                    onChange={(e) => field.onChange(parseInt(e.target.value))}
                    disabled={isLoading}
                  />
                </FormControl>
                <FormDescription>
                  How often to sync data (minimum 5 minutes)
                </FormDescription>
                <FormMessage />
              </FormItem>
            )}
          />

          <div className="space-y-3">
            <FormField
              control={form.control}
              name="sync_products"
              render={({ field }) => (
                <FormItem className="flex flex-row items-center justify-between rounded-lg border p-3">
                  <div className="space-y-0.5">
                    <FormLabel>Sync Products</FormLabel>
                    <FormDescription>
                      Import and sync product catalog
                    </FormDescription>
                  </div>
                  <FormControl>
                    <Switch
                      checked={field.value}
                      onCheckedChange={field.onChange}
                      disabled={isLoading}
                    />
                  </FormControl>
                </FormItem>
              )}
            />

            <FormField
              control={form.control}
              name="sync_inventory"
              render={({ field }) => (
                <FormItem className="flex flex-row items-center justify-between rounded-lg border p-3">
                  <div className="space-y-0.5">
                    <FormLabel>Sync Inventory</FormLabel>
                    <FormDescription>
                      Keep inventory levels in sync
                    </FormDescription>
                  </div>
                  <FormControl>
                    <Switch
                      checked={field.value}
                      onCheckedChange={field.onChange}
                      disabled={isLoading}
                    />
                  </FormControl>
                </FormItem>
              )}
            />

            <FormField
              control={form.control}
              name="sync_orders"
              render={({ field }) => (
                <FormItem className="flex flex-row items-center justify-between rounded-lg border p-3">
                  <div className="space-y-0.5">
                    <FormLabel>Sync Orders</FormLabel>
                    <FormDescription>
                      Import order data for analytics
                    </FormDescription>
                  </div>
                  <FormControl>
                    <Switch
                      checked={field.value}
                      onCheckedChange={field.onChange}
                      disabled={isLoading}
                    />
                  </FormControl>
                </FormItem>
              )}
            />

            <FormField
              control={form.control}
              name="sync_customers"
              render={({ field }) => (
                <FormItem className="flex flex-row items-center justify-between rounded-lg border p-3">
                  <div className="space-y-0.5">
                    <FormLabel>Sync Customers</FormLabel>
                    <FormDescription>
                      Import customer information
                    </FormDescription>
                  </div>
                  <FormControl>
                    <Switch
                      checked={field.value}
                      onCheckedChange={field.onChange}
                      disabled={isLoading}
                    />
                  </FormControl>
                </FormItem>
              )}
            />

            <FormField
              control={form.control}
              name="b2b_catalog_enabled"
              render={({ field }) => (
                <FormItem className="flex flex-row items-center justify-between rounded-lg border p-3">
                  <div className="space-y-0.5">
                    <FormLabel>B2B Catalog Sync</FormLabel>
                    <FormDescription>
                      Sync B2B catalogs and pricing (Plus only)
                    </FormDescription>
                  </div>
                  <FormControl>
                    <Switch
                      checked={field.value}
                      onCheckedChange={field.onChange}
                      disabled={isLoading || isShopifyPlus === false}
                    />
                  </FormControl>
                </FormItem>
              )}
            />
          </div>
        </div>

        <div className="flex gap-4">
          <Button type="submit" disabled={isLoading}>
            {isLoading && <Loader2 className="mr-2 h-4 w-4 animate-spin" />}
            {integrationId ? 'Update Configuration' : 'Create Integration'}
          </Button>
          
          <Button
            type="button"
            variant="outline"
            onClick={() => router.back()}
            disabled={isLoading}
          >
            Cancel
          </Button>
        </div>
      </form>
    </Form>
  )
}<|MERGE_RESOLUTION|>--- conflicted
+++ resolved
@@ -50,19 +50,6 @@
   onSuccess?: (integrationId: string) => void
 }
 
-<<<<<<< HEAD
-/**
- * Renders a form for configuring a Shopify integration, supporting both creation and update modes.
- *
- * The form allows users to enter Shopify credentials, set sync options, enable B2B catalog features (if available), and specify sync frequency. It validates input, handles form submission to create or update integration records in the backend, and provides a "Test Connection" feature to verify Shopify credentials and detect Shopify Plus status. Success and error notifications are displayed as appropriate. On successful creation, an optional callback is invoked or the user is redirected to the integration detail page.
- *
- * @param integrationId - Optional ID of an existing integration to update; if omitted, a new integration is created.
- * @param organizationId - The ID of the organization for which the integration is being configured.
- * @param initialData - Optional initial values to prefill the form fields.
- * @param onSuccess - Optional callback invoked with the integration ID after successful creation.
- * @returns A React component rendering the Shopify configuration form.
- */
-=======
 // Mutation for creating integration
 async function createIntegration(
   supabase: ReturnType<typeof createBrowserClient>,
@@ -188,7 +175,17 @@
   return { id: data.integrationId }
 }
 
->>>>>>> 5e9af30f
+/**
+ * Renders a form for configuring a Shopify integration, supporting both creation and update modes.
+ *
+ * The form allows users to enter Shopify credentials, set sync options, enable B2B catalog features (if available), and specify sync frequency. It validates input, handles form submission to create or update integration records in the backend, and provides a "Test Connection" feature to verify Shopify credentials and detect Shopify Plus status. Success and error notifications are displayed as appropriate. On successful creation, an optional callback is invoked or the user is redirected to the integration detail page.
+ *
+ * @param integrationId - Optional ID of an existing integration to update; if omitted, a new integration is created.
+ * @param organizationId - The ID of the organization for which the integration is being configured.
+ * @param initialData - Optional initial values to prefill the form fields.
+ * @param onSuccess - Optional callback invoked with the integration ID after successful creation.
+ * @returns A React component rendering the Shopify configuration form.
+ */
 export function ShopifyConfigForm({
   integrationId,
   organizationId,
@@ -340,7 +337,6 @@
         throw new Error(data.error || 'Connection test failed')
       }
     } catch (error) {
-<<<<<<< HEAD
       let errorMessage = 'Failed to connect to Shopify'
       
       if (error instanceof Error) {
@@ -351,15 +347,10 @@
         }
       }
       
+      console.error('Connection test failed:', error)
       toast({
         title: 'Connection failed',
         description: errorMessage,
-=======
-      console.error('Connection test failed:', error)
-      toast({
-        title: 'Connection failed',
-        description: error instanceof Error ? error.message : 'Failed to connect to Shopify. Please check your credentials.',
->>>>>>> 5e9af30f
         variant: 'destructive'
       })
     } finally {
