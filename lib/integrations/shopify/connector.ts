--- conflicted
+++ resolved
@@ -73,24 +73,6 @@
     // Decrypt credentials if encrypted
     if (credentials.encrypted && process.env.ENCRYPTION_KEY) {
       try {
-<<<<<<< HEAD
-        // Extract IV and encrypted data
-        const encryptedData = Buffer.from(credentials.data, 'base64')
-        const iv = encryptedData.subarray(0, 16)
-        const authTag = encryptedData.subarray(16, 32)
-        const ciphertext = encryptedData.subarray(32)
-        
-        // Create key from ENCRYPTION_KEY
-        const key = crypto.scryptSync(process.env.ENCRYPTION_KEY, 'salt', 32)
-        
-        // Create decipher with IV
-        const decipher = crypto.createDecipheriv('aes-256-gcm', key, iv)
-        decipher.setAuthTag(authTag)
-        
-        // Decrypt
-        const decrypted = JSON.parse(
-          decipher.update(ciphertext, undefined, 'utf8') + decipher.final('utf8')
-=======
         // Extract IV and auth tag from the encrypted data
         const encryptedData = Buffer.from(credentials.data, 'base64')
         const iv = encryptedData.subarray(0, 16)
@@ -104,7 +86,6 @@
         
         const decrypted = JSON.parse(
           decipher.update(encrypted, undefined, 'utf8') + decipher.final('utf8')
->>>>>>> 5e9af30f
         )
         return {
           access_token: decrypted.access_token,
